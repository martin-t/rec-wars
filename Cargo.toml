--- conflicted
+++ resolved
@@ -59,12 +59,8 @@
 default-features = false
 
 [dev-dependencies]
-<<<<<<< HEAD
-walkdir = "2.3.1"
+walkdir = "2.3.3"
 
 # Note: sometimes it's necessary to run cargo update after patching a dependency.
 [patch.crates-io]
-#cvars = { path = "../cvars/cvars" }
-=======
-walkdir = "2.3.3"
->>>>>>> 0a64a369
+#cvars = { path = "../cvars/cvars" }